--- conflicted
+++ resolved
@@ -92,14 +92,8 @@
                         binwidth = binwidth)
 
     if (save)
-<<<<<<< HEAD
-      gp <- gp + ggsave(filename =
-                          paste0("dot_", var.name, "_",
-                                 group.name, ".jpeg"),
-=======
       gp <- gp + ggsave(filename =  paste0("dot_", group.name, "_",
                                  var.name, ".jpeg"),
->>>>>>> bc5b9fb7
                         height = fig.height,
                         width = fig.width)
 
