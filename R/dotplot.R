--- conflicted
+++ resolved
@@ -85,14 +85,8 @@
                         binwidth = binwidth)
 
     if (save)
-      gp <- gp + ggsave(filename =
-<<<<<<< HEAD
-                          paste0("dot_", group.name, "_",
+      gp <- gp + ggsave(filename =  paste0("dot_", group.name, "_",
                                  var.name, ".jpeg"),
-=======
-                          paste0("dot_", var.name, "_",
-                                 group.name, ".jpeg"),
->>>>>>> f77c9fc7
                         height = fig.height,
                         width = fig.width)
 
