--- conflicted
+++ resolved
@@ -230,22 +230,10 @@
     unit.label <- extract_unit(var)
     var.label <- extract_label(var, var.name)
     var.label <- ifelse(unit.label == "", var.label,
-           paste0(var.label, " (", unit.label, ")"))
-
-<<<<<<< HEAD
-<<<<<<< c48cccfbf7dfe7fb1f84d2d868d86433f0dd67ca
+                        paste0(var.label, " (", unit.label, ")"))
+
     group.label <- extract_label(group, group.name)
   }
-=======
-=======
->>>>>>> bc5b9fb7
-  unit.label <- extract_unit(var)
-  var.label <- extract_label(var, var.name)
-  var.label <- ifelse(unit.label == "", var.label,
-         paste0(var.label, " (", unit.label, ")"))
-
-  group.label <- extract_label(group, group.name)
->>>>>>> Match variable label + unit label between tables.
 
   if (is.numeric(var)){
     out <- nt_dist_qt_mg(var = var,
