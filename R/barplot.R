--- conflicted
+++ resolved
@@ -97,14 +97,8 @@
                         ylab = ylab)
 
     if (save)
-      gp <- gp + ggsave(filename =
-<<<<<<< HEAD
-                          paste0("bar_", group.name, "_",
+      gp <- gp + ggsave(filename = paste0("bar_", group.name, "_",
                                  var.name, ".jpeg"),
-=======
-                          paste0("bar_", var.name, "_",
-                                 group.name, ".jpeg"),
->>>>>>> f77c9fc7
                         height = fig.height,
                         width = fig.width)
 
